#!/usr/bin/env node

const { execSync } = require('child_process');
const fs = require('fs');

const GITHUB_TOKEN = process.env.GITHUB_TOKEN;
const GITHUB_REPOSITORY = process.env.GITHUB_REPOSITORY || 'akfmdl/github-actions-workflows';
const GITHUB_API_URL = process.env.GITHUB_API_URL || 'https://api.github.com';
const JIRA_BASE_URL = process.env.JIRA_BASE_URL || 'https://your-jira-instance.atlassian.net';
const VERSION_PY_PATH = process.env.VERSION_PY_PATH || '';
const VERSION_PREFIX = process.env.VERSION_PREFIX || '';
const DEFAULT_RELEASE_TYPE = process.env.DEFAULT_RELEASE_TYPE || 'patch'; // 'patch' 또는 'minor'
const PATCH_VERSION_PREFIX = process.env.PATCH_VERSION_PREFIX || ''; // patch 버전에 사용할 문자열 prefix (예: 'rc', 'alpha' 등)
const INCLUDE_PATCH_FOR_MINOR = process.env.INCLUDE_PATCH_FOR_MINOR !== 'false'; // minor 릴리즈일 때 patch 버전 포함 여부 (환경변수가 없으면 기본값: true)

// DEFAULT_RELEASE_TYPE 유효성 검사
if (!['patch', 'minor'].includes(DEFAULT_RELEASE_TYPE)) {
    console.error(`❌ 잘못된 DEFAULT_RELEASE_TYPE: ${DEFAULT_RELEASE_TYPE}. 'patch' 또는 'minor'만 사용 가능합니다.`);
    process.exit(1);
}

const DEFAULT_LABEL_MAPPINGS = {
    // PR 라벨: 릴리즈 타입
    "breaking": "minor",
    "feature": "minor",
    "enhancement": "minor",
    "bug": "patch",
    "bugfix": "patch",
    "fix": "patch",
    "documentation": "patch",
    "docs": "patch",
    "chore": "patch"
};

function getLastVersion() {
    try {
        const lastTag = execSync('git describe --tags --abbrev=0', { encoding: 'utf8' }).trim();
        const version = lastTag.replace(/^v/, '');
        console.log(`🔍 Git describe로 가져온 마지막 태그: "${lastTag}" -> 버전: "${version}"`);
        return version;
    } catch (error) {
        try {
            console.log(`🔄 모든 태그에서 최신 버전 검색 중...`);
            const allTags = execSync('git tag --sort=-version:refname', { encoding: 'utf8' }).trim();

            if (allTags) {
                const tags = allTags.split('\n').filter(tag => tag.trim());
                if (tags.length > 0) {
                    const latestTag = tags[0];
                    const version = latestTag.replace(/^v/, '');
                    console.log(`🎯 최신 태그: ${latestTag} -> 버전: ${version}`);
                    return version;
                }
            }

            console.log(`🔧 기본 버전 사용: 2024.01.0.0`);
            return '2024.01.0.0';
        } catch (tagError) {
            console.log(`🔧 기본 버전 사용: 2024.01.0.0`);
            return '2024.01.0.0';
        }
    }
}

async function fetchWithAuth(url) {
    const https = require('https');
    const urlModule = require('url');

    return new Promise((resolve, reject) => {
        const parsedUrl = urlModule.parse(url);

        const options = {
            hostname: parsedUrl.hostname,
            port: parsedUrl.port || 443,
            path: parsedUrl.path,
            method: 'GET',
            headers: {
                'Authorization': `token ${GITHUB_TOKEN}`,
                'User-Agent': 'calendar-version-wrapper',
                'Accept': 'application/vnd.github.v3+json'
            }
        };

        const req = https.request(options, (res) => {
            let data = '';

            res.on('data', (chunk) => {
                data += chunk;
            });

            res.on('end', () => {
                if (res.statusCode >= 200 && res.statusCode < 300) {
                    try {
                        resolve(JSON.parse(data));
                    } catch (e) {
                        reject(new Error(`Failed to parse JSON: ${e.message}`));
                    }
                } else {
                    reject(new Error(`GitHub API error: ${res.statusCode} ${res.statusMessage}\nResponse: ${data}`));
                }
            });
        });

        req.on('error', (error) => {
            reject(error);
        });

        req.end();
    });
}

function addJiraLinksToText(text) {
    // 텍스트에서 Jira 티켓 번호를 찾아서 링크로 변환
    const jiraPattern = /\[([A-Z]+-\d+)\]/g;
    return text.replace(jiraPattern, (match, ticketNumber) => {
        const jiraUrl = `${JIRA_BASE_URL}/browse/${ticketNumber}`;
        return `[[${ticketNumber}](${jiraUrl})]`;
    });
}

function determineReleaseTypeFromLabels(labels, labelMappings = DEFAULT_LABEL_MAPPINGS) {
    if (!labels || labels.length === 0) {
        return null;
    }

    const releaseTypes = ['major', 'minor', 'patch'];
    let highestReleaseType = null;
    let highestPriority = Infinity;

    for (const label of labels) {
        if (!label || typeof label !== 'string') {
            continue; // undefined, null, 또는 문자열이 아닌 라벨 건너뛰기
        }
        const releaseType = labelMappings[label.toLowerCase()];
        if (releaseType) {
            const priority = releaseTypes.indexOf(releaseType);
            if (priority < highestPriority) {
                highestPriority = priority;
                highestReleaseType = releaseType;
            }
        }
    }

    return highestReleaseType;
}

function generateReleaseNotes(prInfos, version) {
    if (!prInfos || prInfos.length === 0) {
        return `# Release ${version}\n\nNo pull requests found for this release.`;
    }

    // 라벨별로 PR 분류
    const features = [];
    const bugfixes = [];
    const docs = [];
    const others = [];

    for (const pr of prInfos) {
        const hasFeatureLabel = pr.labels.some(label =>
            ['feature', 'enhancement', 'breaking'].includes(label.toLowerCase())
        );
        const hasBugLabel = pr.labels.some(label =>
            ['bug', 'bugfix', 'fix'].includes(label.toLowerCase())
        );
        const hasDocsLabel = pr.labels.some(label =>
            ['documentation', 'docs'].includes(label.toLowerCase())
        );

        if (hasFeatureLabel) {
            features.push(pr);
        } else if (hasBugLabel) {
            bugfixes.push(pr);
        } else if (hasDocsLabel) {
            docs.push(pr);
        } else {
            others.push(pr);
        }
    }

    let releaseNotes = ``;

    // Features 섹션
    if (features.length > 0) {
        releaseNotes += `## 🚀 Features\n\n`;
        for (const pr of features) {
            const titleWithJiraLinks = addJiraLinksToText(pr.title);
            releaseNotes += `- ${titleWithJiraLinks} ([#${pr.number}](${pr.url})) [@${pr.author}](https://github.com/${pr.author})\n`;
        }
        releaseNotes += '\n';
    }

    // Bug Fixes 섹션
    if (bugfixes.length > 0) {
        releaseNotes += `## 🐛 Bug Fixes\n\n`;
        for (const pr of bugfixes) {
            const titleWithJiraLinks = addJiraLinksToText(pr.title);
            releaseNotes += `- ${titleWithJiraLinks} ([#${pr.number}](${pr.url})) [@${pr.author}](https://github.com/${pr.author})\n`;
        }
        releaseNotes += '\n';
    }

    // Documentation 섹션
    if (docs.length > 0) {
        releaseNotes += `## 📚 Documentation\n\n`;
        for (const pr of docs) {
            const titleWithJiraLinks = addJiraLinksToText(pr.title);
            releaseNotes += `- ${titleWithJiraLinks} ([#${pr.number}](${pr.url})) [@${pr.author}](https://github.com/${pr.author})\n`;
        }
        releaseNotes += '\n';
    }

    // Other Changes 섹션
    if (others.length > 0) {
        releaseNotes += `## 🔧 Other Changes\n\n`;
        for (const pr of others) {
            const titleWithJiraLinks = addJiraLinksToText(pr.title);
            releaseNotes += `- ${titleWithJiraLinks} ([#${pr.number}](${pr.url})) [@${pr.author}](https://github.com/${pr.author})\n`;
        }
        releaseNotes += '\n';
    }

    // 기여자 목록
    const contributors = [...new Set(prInfos.map(pr => pr.author))];
    if (contributors.length > 0) {
        releaseNotes += `## 👥 Contributors\n\n`;
        releaseNotes += `Thank you to all contributors: ${contributors.map(c => `[@${c}](https://github.com/${c})`).join(', ')}\n\n`;
    }

    // 전체 변경사항 링크
    releaseNotes += `---\n\n**Full Changelog**: https://github.com/${GITHUB_REPOSITORY}/compare/${getLastVersion()}...${version}`;

    return releaseNotes;
}



async function getRecentMergedPullRequests() {
    if (!GITHUB_TOKEN || !GITHUB_REPOSITORY) {
        console.log('⚠️ GitHub 토큰 또는 리포지토리 정보가 없어서 API를 사용할 수 없습니다.');
        return [];
    }

    try {
        const lastVersion = getLastVersion();
        const lastTag = `v${lastVersion}`;

<<<<<<< HEAD
        let commits;
=======
        console.log(`🔍 마지막 태그 ${lastTag} 이후의 커밋들에서 PR 검색...`);

        // 마지막 태그 이후의 커밋들에서 PR 번호 추출
        const prNumbers = new Set();

>>>>>>> 42020b09
        try {
            // 마지막 태그부터 HEAD까지의 커밋 메시지 가져오기
            const commits = execSync(`git log ${lastTag}..HEAD --pretty=format:"%s"`, { encoding: 'utf8' })
                .trim()
                .split('\n')
                .filter(line => line.trim());

            console.log(`📋 마지막 태그 이후 커밋 수: ${commits.length}개`);

            for (const message of commits) {
                // 모든 #숫자 패턴을 찾아서 PR 번호로 간주
                const prMatches = message.match(/#(\d+)/g);
                if (prMatches) {
                    for (const match of prMatches) {
                        const prNum = parseInt(match.replace('#', ''), 10);
                        if (prNum && prNum > 0) {
                            prNumbers.add(prNum);
                        }
                    }
                }
            }
        } catch (error) {
<<<<<<< HEAD
            commits = execSync('git log --pretty=format:"%s"', { encoding: 'utf8' })
=======
            // 태그가 없는 경우 최근 30일간의 모든 커밋 검색
            console.log(`⚠️ 태그 범위 검색 실패, 최근 30일간 커밋 검색: ${error.message}`);

            const since = new Date(Date.now() - 30 * 24 * 60 * 60 * 1000).toISOString().split('T')[0];
            const commits = execSync(`git log --since="${since}" --pretty=format:"%s"`, { encoding: 'utf8' })
>>>>>>> 42020b09
                .trim()
                .split('\n')
                .filter(line => line.trim());

<<<<<<< HEAD
        const prNumbers = new Set();

        for (const message of commits) {
            const prMatches = message.match(/#(\d+)/g);
            if (prMatches) {
                for (const match of prMatches) {
                    const prNum = parseInt(match.replace('#', ''), 10);
                    if (prNum && prNum > 0) {
                        prNumbers.add(prNum);
                    }
                }
            }
        }

        console.log(`🔎 커밋 메시지에서 발견된 PR: ${Array.from(prNumbers).length}개`);
=======
            for (const message of commits) {
                const prMatches = message.match(/#(\d+)/g);
                if (prMatches) {
                    for (const match of prMatches) {
                        const prNum = parseInt(match.replace('#', ''), 10);
                        if (prNum && prNum > 0) {
                            prNumbers.add(prNum);
                        }
                    }
                }
            }
        }

        console.log(`🔎 발견된 PR 번호: ${Array.from(prNumbers).length}개 [${Array.from(prNumbers).sort((a, b) => b - a).slice(0, 10).join(', ')}${Array.from(prNumbers).length > 10 ? '...' : ''}]`);
>>>>>>> 42020b09

        // 각 PR 정보를 API로 가져오기
        const prInfos = [];
        for (const prNumber of prNumbers) {
            try {
                const url = `${GITHUB_API_URL}/repos/${GITHUB_REPOSITORY}/pulls/${prNumber}`;
                const prData = await fetchWithAuth(url);

                // merged된 PR만 포함
                if (prData.merged_at) {
                    prInfos.push({
                        number: prData.number,
                        title: prData.title || 'Unknown title',
                        author: prData.user?.login || 'unknown-user',
                        labels: (prData.labels || []).map(label => label?.name).filter(name => name),
                        url: prData.html_url || '',
                        merged_at: prData.merged_at
                    });
                }
            } catch (error) {
                console.log(`⚠️ PR #${prNumber} 정보 조회 실패: ${error.message}`);
            }
        }

        console.log(`📋 최종 merged PR 수: ${prInfos.length}개`);
        return prInfos;
<<<<<<< HEAD
    } catch (error) {
        console.log(`⚠️ 커밋 기반 PR 검색 실패: ${error.message}`);
        return [];
    }
}

async function getRecentMergedPullRequests() {
    if (!GITHUB_TOKEN || !GITHUB_REPOSITORY) {
        console.log('⚠️ GitHub 토큰 또는 리포지토리 정보가 없어서 API를 사용할 수 없습니다.');
        return [];
    }

    try {
        const lastVersion = getLastVersion();
        const lastTag = `v${lastVersion}`;

        // 마지막 태그의 날짜를 가져옴
        let sinceDate;
        try {
            const tagDate = execSync(`git log -1 --format=%ai ${lastTag}`, { encoding: 'utf8' }).trim();
            sinceDate = new Date(tagDate).toISOString();
            console.log(`📅 마지막 태그 ${lastTag}의 날짜: ${sinceDate}`);
        } catch (error) {
            sinceDate = new Date(Date.now() - 30 * 24 * 60 * 60 * 1000).toISOString();
            console.log(`📅 1개월 전부터 검색: ${sinceDate}`);
        }

        // 현재 브랜치 확인
        const currentBranch = execSync('git rev-parse --abbrev-ref HEAD', { encoding: 'utf8' }).trim();
        console.log(`🔍 Target 브랜치: ${currentBranch}`);

        const url = `${GITHUB_API_URL}/repos/${GITHUB_REPOSITORY}/pulls?state=closed&base=${currentBranch}&sort=updated&direction=desc&per_page=100`;
        console.log(`🔍 Merged PR 검색 중...`);

        const pullRequests = await fetchWithAuth(url);
        const mergedPRs = pullRequests.filter(pr =>
            pr.merged_at &&
            new Date(pr.merged_at) > new Date(sinceDate)
        );

        console.log(`📋 직접 merge된 PR: ${mergedPRs.length}개`);

        // 간접 참조된 PR들도 찾기
        console.log(`🔍 간접 참조된 PR들 검색...`);
        const additionalPRs = await findPRsFromCommitMessages(sinceDate);
        console.log(`📋 간접 참조된 PR: ${additionalPRs.length}개`);

        // 중복 제거하면서 병합
        const directPRNumbers = new Set(mergedPRs.map(pr => pr.number));
        const combinedPRs = [...mergedPRs];

        let addedCount = 0;
        for (const additionalPR of additionalPRs) {
            if (!directPRNumbers.has(additionalPR.number)) {
                combinedPRs.push(additionalPR);
                addedCount++;
            }
        }

        console.log(`📋 총 PR 수: ${combinedPRs.length}개 (직접: ${mergedPRs.length}, 간접: ${addedCount})`);

        return combinedPRs.map(pr => ({
            number: pr.number,
            title: pr.title,
            author: pr.user.login,
            labels: pr.labels.map(label => label.name),
            url: pr.html_url,
            merged_at: pr.merged_at
        }));

    } catch (error) {
        console.log(`⚠️ GitHub API를 통한 PR 검색 실패: ${error.message}`);
=======

    } catch (error) {
        console.log(`⚠️ PR 검색 실패: ${error.message}`);
>>>>>>> 42020b09
        return [];
    }
}

async function analyzePullRequestsForReleaseType() {
    console.log('🔍 PR 정보를 분석하여 릴리즈 타입을 결정합니다...');

    const prInfos = await getRecentMergedPullRequests();

    if (prInfos.length === 0) {
        console.log('🚫 분석할 PR이 없어서 릴리즈를 건너뜁니다.');
        return { releaseType: null, prInfos: [] };
    }

    console.log(`🔗 ${prInfos.length}개의 PR을 발견했습니다.`);

    // PR 라벨 기반으로 릴리즈 타입 결정
    let globalReleaseType = null;
    let globalPriority = Infinity;
    const releaseTypes = ['major', 'minor', 'patch'];

    for (const prInfo of prInfos) {
        console.log(`📄 PR #${prInfo.number}: "${prInfo.title}" by @${prInfo.author}`);

        const releaseType = determineReleaseTypeFromLabels(prInfo.labels);

        if (releaseType) {
            const priority = releaseTypes.indexOf(releaseType);
            if (priority < globalPriority) {
                globalPriority = priority;
                globalReleaseType = releaseType;
            }
        }
    }

    if (globalReleaseType) {
        console.log(`🎯 최종 결정된 릴리즈 타입: ${globalReleaseType}`);
    } else {
        console.log('⚪ 릴리즈와 관련된 변경사항이 없습니다.');
        globalReleaseType = DEFAULT_RELEASE_TYPE;
        console.log(`🔧 기본값으로 ${globalReleaseType} 릴리즈 사용`);
    }

    return { releaseType: globalReleaseType, prInfos };
}

function generateCalendarVersion(releaseType) {
    const now = new Date();
    const currentYear = now.getFullYear();
    const currentMonth = now.getMonth() + 1;

    const lastVersion = getLastVersion();
    console.log(`🔍 마지막 버전: ${lastVersion}`);

    // VERSION_PREFIX 제거
    const cleanVersion = lastVersion.replace(/^[a-zA-Z]+/, '');
    const versionParts = cleanVersion.split('.');

    // 정확히 4개의 파트가 있어야 함
    while (versionParts.length < 4) {
        versionParts.push('0');
    }

    // 각 파트 파싱
    let lastYear = parseInt(versionParts[0], 10) || 2024;
    let lastMonth = parseInt(versionParts[1], 10) || 1;
    let lastMinor = parseInt(versionParts[2], 10) || 0;
    let lastFixNumber = 0;

    console.log(`🔍 현재 날짜: ${currentYear}.${currentMonth}, 릴리즈 타입: ${releaseType}`);

    // patch 버전에서 숫자 부분만 추출
    const lastFixPart = versionParts[3];

    if (PATCH_VERSION_PREFIX && lastFixPart.startsWith(PATCH_VERSION_PREFIX)) {
        lastFixNumber = parseInt(lastFixPart.substring(PATCH_VERSION_PREFIX.length), 10) || 0;
    } else if (!PATCH_VERSION_PREFIX && /^\d+$/.test(lastFixPart)) {
        lastFixNumber = parseInt(lastFixPart, 10) || 0;
    } else if (!PATCH_VERSION_PREFIX && isNaN(parseInt(lastFixPart, 10))) {
        lastFixNumber = 0;
    } else {
        lastFixNumber = parseInt(lastFixPart, 10) || 0;
    }

    let newYear = currentYear;
    let newMonth = currentMonth;
    let newMinor = 0;
    let newFixNumber = 0;

    if (currentYear !== lastYear || currentMonth !== lastMonth) {
        console.log(`🔄 년/월이 변경되어 버전 리셋`);
        newMinor = 0;
        newFixNumber = 0;
    } else {
        console.log(`✅ 같은 년/월 내에서 버전 증가`);
        if (releaseType === 'minor') {
            newMinor = (lastMinor || 0) + 1;
            newFixNumber = 0;
            console.log(`🔺 Minor 릴리즈: ${lastMinor} -> ${newMinor}`);
        } else if (releaseType === 'patch') {
            newMinor = lastMinor || 0;
            newFixNumber = (lastFixNumber || 0) + 1;
            console.log(`🔺 Patch 릴리즈: ${lastFixNumber} -> ${newFixNumber}`);
        } else {
            newMinor = lastMinor || 0;
            newFixNumber = (lastFixNumber || 0) + 1;
        }
    }

    // 버전 포맷팅
    let finalVersion;

    if (releaseType === 'minor' && !INCLUDE_PATCH_FOR_MINOR) {
        finalVersion = `${VERSION_PREFIX}${newYear}.${newMonth.toString().padStart(2, '0')}.${newMinor}`;
        console.log(`🔖 Minor release with patch version omitted: ${finalVersion}`);
    } else {
        const patchVersion = PATCH_VERSION_PREFIX ? `${PATCH_VERSION_PREFIX}${newFixNumber}` : `${newFixNumber}`;
        finalVersion = `${VERSION_PREFIX}${newYear}.${newMonth.toString().padStart(2, '0')}.${newMinor}.${patchVersion}`;
    }

    return finalVersion;
}

// calendar versioning 기반 릴리즈 생성
async function generateCalendarRelease() {
    console.log('🔄 PR 라벨 분석을 통해 릴리즈 타입을 결정합니다...');
    const analysis = await analyzePullRequestsForReleaseType();
    const releaseType = analysis.releaseType;
    const prInfos = analysis.prInfos;
    const calendarVersion = generateCalendarVersion(releaseType);

    console.log(`📅 Calendar version generated: ${calendarVersion}`);
    console.log(`🏷️ Release type: ${releaseType}`);

    // Release notes 생성
    const releaseNotes = generateReleaseNotes(prInfos, calendarVersion);
    console.log(`📝 Release notes generated`);

    // package.json의 버전을 calendar 버전으로 업데이트
    const packageJson = JSON.parse(fs.readFileSync('package.json', 'utf8'));
    packageJson.version = calendarVersion;
    fs.writeFileSync('package.json', JSON.stringify(packageJson, null, 2));
    console.log(`✅ Updated package.json with version: ${calendarVersion}`);

    // version.py 파일도 업데이트 (경로가 지정된 경우)
    if (VERSION_PY_PATH && fs.existsSync(VERSION_PY_PATH)) {
        const content = fs.readFileSync(VERSION_PY_PATH, 'utf8');
        const updatedContent = content.replace(/__VERSION__ = ".*"/, `__VERSION__ = "${calendarVersion}"`);
        fs.writeFileSync(VERSION_PY_PATH, updatedContent);
        console.log(`✅ Updated ${VERSION_PY_PATH} with version: ${calendarVersion}`);
    } else if (!VERSION_PY_PATH && fs.existsSync('version.py')) {
        const content = fs.readFileSync('version.py', 'utf8');
        const updatedContent = content.replace(/__VERSION__ = ".*"/, `__VERSION__ = "${calendarVersion}"`);
        fs.writeFileSync('version.py', updatedContent);
        console.log(`✅ Updated version.py with version: ${calendarVersion}`);
    }

    // Release notes를 파일로 저장
    fs.writeFileSync('RELEASE_NOTES.md', releaseNotes);
    console.log(`📄 Release notes saved to RELEASE_NOTES.md`);

    // 환경 변수로 calendar version 설정
    process.env.NEW_VERSION = calendarVersion;

    // GitHub Actions의 환경 변수로도 설정
    if (process.env.GITHUB_ENV) {
        fs.appendFileSync(process.env.GITHUB_ENV, `NEW_VERSION=${calendarVersion}\n`);
        fs.appendFileSync(process.env.GITHUB_ENV, `RELEASE_NOTES_FILE=RELEASE_NOTES.md\n`);
        console.log(`📝 Set NEW_VERSION environment variable: ${calendarVersion}`);
    }

    // GitHub Actions의 output 설정
    if (process.env.GITHUB_OUTPUT) {
        const gitHash = execSync('git rev-parse HEAD', { encoding: 'utf8' }).trim();
        const gitTag = `v${calendarVersion}`;

        fs.appendFileSync(process.env.GITHUB_OUTPUT, `new-release-published=true\n`);
        fs.appendFileSync(process.env.GITHUB_OUTPUT, `new-release-version=${calendarVersion}\n`);
        fs.appendFileSync(process.env.GITHUB_OUTPUT, `new-release-git-tag=${gitTag}\n`);
        fs.appendFileSync(process.env.GITHUB_OUTPUT, `new-release-git-head=${gitHash}\n`);

        console.log(`📤 Set GitHub Action outputs:`);
        console.log(`   - new-release-published: true`);
        console.log(`   - new-release-version: ${calendarVersion}`);
        console.log(`   - new-release-git-tag: ${gitTag}`);
        console.log(`   - new-release-git-head: ${gitHash}`);
    }

    console.log(`🚀 Calendar version ready for release: ${calendarVersion}`);
    return { calendarVersion, releaseType, prInfos, releaseNotes };
}

if (require.main === module) {
    generateCalendarRelease().catch(error => {
        console.error('❌ Calendar version wrapper 실행 중 오류:', error);
        process.exit(1);
    });
}

module.exports = { generateCalendarVersion, generateCalendarRelease, analyzePullRequestsForReleaseType }; <|MERGE_RESOLUTION|>--- conflicted
+++ resolved
@@ -244,15 +244,11 @@
         const lastVersion = getLastVersion();
         const lastTag = `v${lastVersion}`;
 
-<<<<<<< HEAD
-        let commits;
-=======
         console.log(`🔍 마지막 태그 ${lastTag} 이후의 커밋들에서 PR 검색...`);
 
         // 마지막 태그 이후의 커밋들에서 PR 번호 추출
         const prNumbers = new Set();
 
->>>>>>> 42020b09
         try {
             // 마지막 태그부터 HEAD까지의 커밋 메시지 가져오기
             const commits = execSync(`git log ${lastTag}..HEAD --pretty=format:"%s"`, { encoding: 'utf8' })
@@ -275,36 +271,15 @@
                 }
             }
         } catch (error) {
-<<<<<<< HEAD
-            commits = execSync('git log --pretty=format:"%s"', { encoding: 'utf8' })
-=======
             // 태그가 없는 경우 최근 30일간의 모든 커밋 검색
             console.log(`⚠️ 태그 범위 검색 실패, 최근 30일간 커밋 검색: ${error.message}`);
 
             const since = new Date(Date.now() - 30 * 24 * 60 * 60 * 1000).toISOString().split('T')[0];
             const commits = execSync(`git log --since="${since}" --pretty=format:"%s"`, { encoding: 'utf8' })
->>>>>>> 42020b09
                 .trim()
                 .split('\n')
                 .filter(line => line.trim());
 
-<<<<<<< HEAD
-        const prNumbers = new Set();
-
-        for (const message of commits) {
-            const prMatches = message.match(/#(\d+)/g);
-            if (prMatches) {
-                for (const match of prMatches) {
-                    const prNum = parseInt(match.replace('#', ''), 10);
-                    if (prNum && prNum > 0) {
-                        prNumbers.add(prNum);
-                    }
-                }
-            }
-        }
-
-        console.log(`🔎 커밋 메시지에서 발견된 PR: ${Array.from(prNumbers).length}개`);
-=======
             for (const message of commits) {
                 const prMatches = message.match(/#(\d+)/g);
                 if (prMatches) {
@@ -319,7 +294,6 @@
         }
 
         console.log(`🔎 발견된 PR 번호: ${Array.from(prNumbers).length}개 [${Array.from(prNumbers).sort((a, b) => b - a).slice(0, 10).join(', ')}${Array.from(prNumbers).length > 10 ? '...' : ''}]`);
->>>>>>> 42020b09
 
         // 각 PR 정보를 API로 가져오기
         const prInfos = [];
@@ -346,84 +320,9 @@
 
         console.log(`📋 최종 merged PR 수: ${prInfos.length}개`);
         return prInfos;
-<<<<<<< HEAD
-    } catch (error) {
-        console.log(`⚠️ 커밋 기반 PR 검색 실패: ${error.message}`);
-        return [];
-    }
-}
-
-async function getRecentMergedPullRequests() {
-    if (!GITHUB_TOKEN || !GITHUB_REPOSITORY) {
-        console.log('⚠️ GitHub 토큰 또는 리포지토리 정보가 없어서 API를 사용할 수 없습니다.');
-        return [];
-    }
-
-    try {
-        const lastVersion = getLastVersion();
-        const lastTag = `v${lastVersion}`;
-
-        // 마지막 태그의 날짜를 가져옴
-        let sinceDate;
-        try {
-            const tagDate = execSync(`git log -1 --format=%ai ${lastTag}`, { encoding: 'utf8' }).trim();
-            sinceDate = new Date(tagDate).toISOString();
-            console.log(`📅 마지막 태그 ${lastTag}의 날짜: ${sinceDate}`);
-        } catch (error) {
-            sinceDate = new Date(Date.now() - 30 * 24 * 60 * 60 * 1000).toISOString();
-            console.log(`📅 1개월 전부터 검색: ${sinceDate}`);
-        }
-
-        // 현재 브랜치 확인
-        const currentBranch = execSync('git rev-parse --abbrev-ref HEAD', { encoding: 'utf8' }).trim();
-        console.log(`🔍 Target 브랜치: ${currentBranch}`);
-
-        const url = `${GITHUB_API_URL}/repos/${GITHUB_REPOSITORY}/pulls?state=closed&base=${currentBranch}&sort=updated&direction=desc&per_page=100`;
-        console.log(`🔍 Merged PR 검색 중...`);
-
-        const pullRequests = await fetchWithAuth(url);
-        const mergedPRs = pullRequests.filter(pr =>
-            pr.merged_at &&
-            new Date(pr.merged_at) > new Date(sinceDate)
-        );
-
-        console.log(`📋 직접 merge된 PR: ${mergedPRs.length}개`);
-
-        // 간접 참조된 PR들도 찾기
-        console.log(`🔍 간접 참조된 PR들 검색...`);
-        const additionalPRs = await findPRsFromCommitMessages(sinceDate);
-        console.log(`📋 간접 참조된 PR: ${additionalPRs.length}개`);
-
-        // 중복 제거하면서 병합
-        const directPRNumbers = new Set(mergedPRs.map(pr => pr.number));
-        const combinedPRs = [...mergedPRs];
-
-        let addedCount = 0;
-        for (const additionalPR of additionalPRs) {
-            if (!directPRNumbers.has(additionalPR.number)) {
-                combinedPRs.push(additionalPR);
-                addedCount++;
-            }
-        }
-
-        console.log(`📋 총 PR 수: ${combinedPRs.length}개 (직접: ${mergedPRs.length}, 간접: ${addedCount})`);
-
-        return combinedPRs.map(pr => ({
-            number: pr.number,
-            title: pr.title,
-            author: pr.user.login,
-            labels: pr.labels.map(label => label.name),
-            url: pr.html_url,
-            merged_at: pr.merged_at
-        }));
-
-    } catch (error) {
-        console.log(`⚠️ GitHub API를 통한 PR 검색 실패: ${error.message}`);
-=======
 
     } catch (error) {
         console.log(`⚠️ PR 검색 실패: ${error.message}`);
->>>>>>> 42020b09
         return [];
     }
 }
