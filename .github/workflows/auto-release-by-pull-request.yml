--- conflicted
+++ resolved
@@ -17,11 +17,7 @@
     steps:
       - name: Auto Release
         id: auto-release
-<<<<<<< HEAD
         uses: akfmdl/github-actions-workflows/actions/auto-release-custom-versioning@test
-=======
-        uses: akfmdl/github-actions-workflows/actions/auto-release-custom-versioning@main
->>>>>>> 09367349
         with:
           github-token: ${{ secrets.GITHUB_TOKEN }}
           release-branches: '["test"]'
@@ -35,11 +31,7 @@
           echo "new-release-git-head: ${{ steps.auto-release.outputs.new-release-git-head }}"
 
       - name: Post-release notification
-<<<<<<< HEAD
-        if: steps.auto-release.outputs.new-release-version != ''
-=======
         if: steps.auto-release.outputs.new-release-published == 'true'
->>>>>>> 09367349
         run: |
           echo "🎉 새로운 릴리즈가 생성되었습니다!"
           echo "버전: ${{ steps.auto-release.outputs.new-release-version }}"
